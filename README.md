--- conflicted
+++ resolved
@@ -32,7 +32,6 @@
 
 ## Task -2 Exploratory Data Analysis (EDA)
 
-<<<<<<< HEAD
 After doing the exploratory data analysis the following key insights are observed
 
 **Top Insights made from EDA**
@@ -41,8 +40,6 @@
 - Fraudulent Transactions are Rare but High-Value: Fraudulent transactions (FraudResult = 1) are a small fraction but involve significantly higher amounts (e.g., 700K, 725K UGX), suggesting a pattern of high-value fraud in 'financial_services'.
 - Strong Correlation Between Amount and Value: The near-perfect correlation (0.95) between Amount and Value indicates redundancy, suggesting Value could be dropped or used differently in modeling. - Skewed Distributions and Outliers: Both Amount and Value are right-skewed with significant outliers, which may require transformation (e.g., log-scaling) or special handling in modeling. - Temporal Patterns: Transaction volume shows periodic spikes, potentially tied to billing cycles or promotions, suggesting time-based features (e.g., hour, day) could enhance fraud detection.
 
-=======
->>>>>>> 519fd7a3
 ## Project Structure
 
 <pre>
@@ -53,7 +50,6 @@
 │   └── processed/             # Processed data for training
 ├── notebooks/
 |   ├── README.md
-<<<<<<< HEAD
 |   ├── 10-fe_proxy.ipynb     # Proxy variable FE pipeline
 |   ├── 10-fe.ipynb           # Feature Engineering pipeline
 │   └── 10-eda.ipynb          # Exploratory, one-off analysis
@@ -62,38 +58,16 @@
 ├── src/
 │   ├── __init__.py
 │   ├── data_processing.py     # Script for Data Processing (EDA)
-|   ├── data_processing_FE.py     # Feature Engineering (FE)
-|   ├── data_processing_FE_Proxy.py # Script Proxy FE 
-=======
-│   └── 10-eda.ipynb          # Exploratory, one-off analysis
+|   ├── data_processing_FE.py     # Feature Engineering (FE) 
+│   └── data_processing_FE_Proxy.py # Script Proxy FE 
 ├── src/
 │   ├── __init__.py
 │   ├── data_processing.py     # Script for Data Processing (EDA)
->>>>>>> 519fd7a3
 │   └── api/
 │       └── __init__.py #
 ├── tests/
 |   ├── __init__.py
 │   └── test_sample.py # Unit tests
-<<<<<<< HEAD
-=======
-=======
-├── .github/workflows/ci.yml # For CI/CD
-├── data/ # add this folder to .gitignore
-│ ├── raw/ # Raw data goes here
-│ └── processed/ # Processed data for training
-├── notebooks/
-│ └── README.md # Exploratory, one-off analysis
-├── scripts # Scripts goes here
-| ├── **init**.py
-├── src/
-│ ├── **init**.py
-│ └── api/
-│ └── **init**.py
-├── tests/
-| ├── **init**.py
-│ └── test_sample.py # Unit tests
->>>>>>> 519fd7a3
 ├── requirements.txt
 ├── .gitignore
 ├── LICENSE
