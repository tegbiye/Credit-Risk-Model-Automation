--- conflicted
+++ resolved
@@ -40,7 +40,7 @@
 - Fraudulent Transactions are Rare but High-Value: Fraudulent transactions (FraudResult = 1) are a small fraction but involve significantly higher amounts (e.g., 700K, 725K UGX), suggesting a pattern of high-value fraud in 'financial_services'.
 - Strong Correlation Between Amount and Value: The near-perfect correlation (0.95) between Amount and Value indicates redundancy, suggesting Value could be dropped or used differently in modeling. - Skewed Distributions and Outliers: Both Amount and Value are right-skewed with significant outliers, which may require transformation (e.g., log-scaling) or special handling in modeling. - Temporal Patterns: Transaction volume shows periodic spikes, potentially tied to billing cycles or promotions, suggesting time-based features (e.g., hour, day) could enhance fraud detection.
 
-<<<<<<< HEAD
+
 ## Task-3 and Task-4: Feature Engineering & Proxy Variable Feature Engineering
 - Built a robust, automated, and reproducible data processing script which transforms raw data into model ready format
 - Done aggregating features
@@ -55,8 +55,6 @@
 - 2025-07-06 15:06:43,319 - INFO - Assigning high-risk labels
 - 2025-07-06 15:06:44,757 - INFO - Proxy target variable added. Final shape: (95662, 36)
 
-=======
->>>>>>> 3e025e0d
 ## Task-5: Model Training
 
 After training with provided dataset using the pipeline the following log result found using the three models.
@@ -93,33 +91,20 @@
 ├── src/
 │   ├── __init__.py
 │   ├── data_processing.py     # Script for Data Processing (EDA)
-<<<<<<< HEAD
 |   ├── data_processing_FE.py     # Feature Engineering (FE)
 |   ├── data_processing_FE_Proxy.py # Script Proxy FE 
 |   ├── model_training.py           # Script Model Training 
 │   └── api/
 |       ├── main.py    # main app for api
 |       ├── pydantic_models.py  # Helper function
-=======
-|   ├── model_training.py           # Script Model Training 
-|   ├── data_processing_FE.py     # Feature Engineering (FE) 
-│   └── data_processing_FE_Proxy.py # Script Proxy FE 
-├── src/
-│   ├── __init__.py
-│   ├── data_processing.py     # Script for Data Processing (EDA)
-│   └── api/
->>>>>>> 3e025e0d
 │       └── __init__.py #
 ├── tests/
 |   ├── __init__.py
 |   ├── test_model_training.py # unit tests
 │   └── test_sample.py         # Unit tests
-<<<<<<< HEAD
 ├── .dockerignore
 ├── docker-compose.yml
 ├── DockerFile
-=======
->>>>>>> 3e025e0d
 ├── requirements.txt
 ├── .gitignore
 ├── LICENSE
